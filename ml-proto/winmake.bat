--- conflicted
+++ resolved
@@ -1,153 +1,92 @@
 rem Auto-generated from Makefile!
 set NAME=wasm
 if '%1' neq '' set NAME=%1
-<<<<<<< HEAD
-ocamlc.opt -c -bin-annot -I spec -I host -I given -I host/import -o spec/numeric_error.cmo spec/numeric_error.ml
-ocamlc.opt -c -bin-annot -I spec -I host -I given -I host/import -o spec/int.cmo spec/int.ml
-ocamlc.opt -c -bin-annot -I spec -I host -I given -I host/import -o spec/i32.cmo spec/i32.ml
-ocamlc.opt -c -bin-annot -I spec -I host -I given -I host/import -o spec/float.cmo spec/float.ml
-ocamlc.opt -c -bin-annot -I spec -I host -I given -I host/import -o spec/types.cmo spec/types.ml
-ocamlc.opt -c -bin-annot -I spec -I host -I given -I host/import -o spec/f32.cmo spec/f32.ml
-ocamlc.opt -c -bin-annot -I spec -I host -I given -I host/import -o spec/f64.cmo spec/f64.ml
-ocamlc.opt -c -bin-annot -I spec -I host -I given -I host/import -o spec/i64.cmo spec/i64.ml
-ocamlc.opt -c -bin-annot -I spec -I host -I given -I host/import -o spec/values.cmo spec/values.ml
-ocamlc.opt -c -bin-annot -I spec -I host -I given -I host/import -o spec/memory.cmi spec/memory.mli
+ocamlc.opt -c -bin-annot -I spec -I given -I host -I host/import -o spec/numeric_error.cmo spec/numeric_error.ml
+ocamlc.opt -c -bin-annot -I spec -I given -I host -I host/import -o spec/int.cmo spec/int.ml
+ocamlc.opt -c -bin-annot -I spec -I given -I host -I host/import -o spec/i32.cmo spec/i32.ml
+ocamlc.opt -c -bin-annot -I spec -I given -I host -I host/import -o spec/float.cmo spec/float.ml
+ocamlc.opt -c -bin-annot -I spec -I given -I host -I host/import -o spec/types.cmo spec/types.ml
+ocamlc.opt -c -bin-annot -I spec -I given -I host -I host/import -o spec/f32.cmo spec/f32.ml
+ocamlc.opt -c -bin-annot -I spec -I given -I host -I host/import -o spec/f64.cmo spec/f64.ml
+ocamlc.opt -c -bin-annot -I spec -I given -I host -I host/import -o spec/i64.cmo spec/i64.ml
+ocamlc.opt -c -bin-annot -I spec -I given -I host -I host/import -o spec/values.cmo spec/values.ml
+ocamlc.opt -c -bin-annot -I spec -I given -I host -I host/import -o spec/memory.cmi spec/memory.mli
 ocamlc.opt -c -bin-annot -I given -I spec -I host -I host/import -o given/source.cmi given/source.mli
-=======
-ocamlc.opt -c -bin-annot -I spec -I host -I given -I host/import -o spec/float.cmo spec/float.ml
-ocamlc.opt -c -bin-annot -I spec -I host -I given -I host/import -o spec/numerics.cmi spec/numerics.mli
-ocamlc.opt -c -bin-annot -I spec -I host -I given -I host/import -o spec/int.cmo spec/int.ml
-ocamlc.opt -c -bin-annot -I spec -I host -I given -I host/import -o spec/i32.cmo spec/i32.ml
-ocamlc.opt -c -bin-annot -I spec -I host -I given -I host/import -o spec/f32.cmo spec/f32.ml
-ocamlc.opt -c -bin-annot -I spec -I host -I given -I host/import -o spec/f64.cmo spec/f64.ml
-ocamlc.opt -c -bin-annot -I spec -I host -I given -I host/import -o spec/i64.cmo spec/i64.ml
-ocamlc.opt -c -bin-annot -I spec -I host -I given -I host/import -o spec/types.cmo spec/types.ml
-ocamlc.opt -c -bin-annot -I spec -I host -I given -I host/import -o spec/values.cmo spec/values.ml
-ocamlc.opt -c -bin-annot -I spec -I host -I given -I host/import -o spec/memory.cmi spec/memory.mli
-ocamlc.opt -c -bin-annot -I given -I spec -I host -I host/import -o given/source.cmi given/source.mli
-ocamlc.opt -c -bin-annot -I spec -I host -I given -I host/import -o spec/kernel.cmo spec/kernel.ml
->>>>>>> 2c096801
-ocamlc.opt -c -bin-annot -I spec -I host -I given -I host/import -o spec/ast.cmo spec/ast.ml
-ocamlc.opt -c -bin-annot -I spec -I host -I given -I host/import -o spec/table.cmi spec/table.mli
-ocamlc.opt -c -bin-annot -I spec -I host -I given -I host/import -o spec/instance.cmo spec/instance.ml
-ocamlc.opt -c -bin-annot -I spec -I host -I given -I host/import -o spec/eval.cmi spec/eval.mli
-<<<<<<< HEAD
-=======
-ocamlc.opt -c -bin-annot -I given -I spec -I host -I host/import -o given/lib.cmi given/lib.mli
->>>>>>> 2c096801
+ocamlc.opt -c -bin-annot -I spec -I given -I host -I host/import -o spec/ast.cmo spec/ast.ml
+ocamlc.opt -c -bin-annot -I spec -I given -I host -I host/import -o spec/table.cmi spec/table.mli
+ocamlc.opt -c -bin-annot -I spec -I given -I host -I host/import -o spec/instance.cmo spec/instance.ml
+ocamlc.opt -c -bin-annot -I spec -I given -I host -I host/import -o spec/eval.cmi spec/eval.mli
 ocamlc.opt -c -bin-annot -I host -I spec -I given -I host/import -o host/print.cmi host/print.mli
 ocamlc.opt -c -bin-annot -I host -I spec -I given -I host/import -o host/encode.cmi host/encode.mli
-ocamlc.opt -c -bin-annot -I host/import -I spec -I host -I given -o host/import/env.cmo host/import/env.ml
+ocamlc.opt -c -bin-annot -I host/import -I spec -I given -I host -o host/import/env.cmo host/import/env.ml
 ocamlc.opt -c -bin-annot -I host -I spec -I given -I host/import -o host/flags.cmo host/flags.ml
 ocamlc.opt -c -bin-annot -I host -I spec -I given -I host/import -o host/import.cmi host/import.mli
 ocamlc.opt -c -bin-annot -I host -I spec -I given -I host/import -o host/run.cmi host/run.mli
-ocamlc.opt -c -bin-annot -I host/import -I spec -I host -I given -o host/import/spectest.cmo host/import/spectest.ml
+ocamlc.opt -c -bin-annot -I host/import -I spec -I given -I host -o host/import/spectest.cmo host/import/spectest.ml
 ocamlc.opt -c -bin-annot -I host -I spec -I given -I host/import -o host/main.cmo host/main.ml
 ocamlc.opt -c -g -bin-annot -I host -I spec -I given -I host/import -o host/main.d.cmo host/main.ml
-<<<<<<< HEAD
 ocamlc.opt -c -bin-annot -I given -I spec -I host -I host/import -o given/lib.cmi given/lib.mli
-=======
->>>>>>> 2c096801
-ocamlc.opt -c -bin-annot -I spec -I host -I given -I host/import -o spec/error.cmi spec/error.mli
+ocamlc.opt -c -bin-annot -I spec -I given -I host -I host/import -o spec/error.cmi spec/error.mli
 ocamlc.opt -c -bin-annot -I host -I spec -I given -I host/import -o host/sexpr.cmi host/sexpr.mli
 ocamlc.opt -c -bin-annot -I host -I spec -I given -I host/import -o host/script.cmi host/script.mli
 ocamlc.opt -c -bin-annot -I host -I spec -I given -I host/import -o host/arrange.cmi host/arrange.mli
-ocamlc.opt -c -bin-annot -I spec -I host -I given -I host/import -o spec/check.cmi spec/check.mli
-ocamlc.opt -c -bin-annot -I spec -I host -I given -I host/import -o spec/decode.cmi spec/decode.mli
-<<<<<<< HEAD
-=======
-ocamlc.opt -c -bin-annot -I spec -I host -I given -I host/import -o spec/desugar.cmi spec/desugar.mli
->>>>>>> 2c096801
+ocamlc.opt -c -bin-annot -I spec -I given -I host -I host/import -o spec/check.cmi spec/check.mli
+ocamlc.opt -c -bin-annot -I spec -I given -I host -I host/import -o spec/decode.cmi spec/decode.mli
 ocamlc.opt -c -bin-annot -I host -I spec -I given -I host/import -o host/parse.cmi host/parse.mli
 ocamlc.opt -c -g -bin-annot -I host -I spec -I given -I host/import -o host/encode.d.cmo host/encode.ml
-ocamlc.opt -c -g -bin-annot -I host/import -I spec -I host -I given -o host/import/env.d.cmo host/import/env.ml
+ocamlc.opt -c -g -bin-annot -I host/import -I spec -I given -I host -o host/import/env.d.cmo host/import/env.ml
 ocamlc.opt -c -g -bin-annot -I host -I spec -I given -I host/import -o host/flags.d.cmo host/flags.ml
 ocamlc.opt -c -g -bin-annot -I host -I spec -I given -I host/import -o host/import.d.cmo host/import.ml
 ocamlc.opt -c -g -bin-annot -I host -I spec -I given -I host/import -o host/run.d.cmo host/run.ml
-ocamlc.opt -c -g -bin-annot -I host/import -I spec -I host -I given -o host/import/spectest.d.cmo host/import/spectest.ml
-ocamlc.opt -c -g -bin-annot -I spec -I host -I given -I host/import -o spec/ast.d.cmo spec/ast.ml
-ocamlc.opt -c -g -bin-annot -I spec -I host -I given -I host/import -o spec/f32.d.cmo spec/f32.ml
-ocamlc.opt -c -g -bin-annot -I spec -I host -I given -I host/import -o spec/f64.d.cmo spec/f64.ml
-ocamlc.opt -c -g -bin-annot -I spec -I host -I given -I host/import -o spec/i32.d.cmo spec/i32.ml
-<<<<<<< HEAD
+ocamlc.opt -c -g -bin-annot -I host/import -I spec -I given -I host -o host/import/spectest.d.cmo host/import/spectest.ml
+ocamlc.opt -c -g -bin-annot -I spec -I given -I host -I host/import -o spec/ast.d.cmo spec/ast.ml
+ocamlc.opt -c -g -bin-annot -I spec -I given -I host -I host/import -o spec/f32.d.cmo spec/f32.ml
+ocamlc.opt -c -g -bin-annot -I spec -I given -I host -I host/import -o spec/f64.d.cmo spec/f64.ml
+ocamlc.opt -c -g -bin-annot -I spec -I given -I host -I host/import -o spec/i32.d.cmo spec/i32.ml
 ocamlc.opt -c -g -bin-annot -I given -I spec -I host -I host/import -o given/lib.d.cmo given/lib.ml
-ocamlc.opt -c -g -bin-annot -I spec -I host -I given -I host/import -o spec/memory.d.cmo spec/memory.ml
+ocamlc.opt -c -g -bin-annot -I spec -I given -I host -I host/import -o spec/memory.d.cmo spec/memory.ml
 ocamlc.opt -c -g -bin-annot -I given -I spec -I host -I host/import -o given/source.d.cmo given/source.ml
-ocamlc.opt -c -g -bin-annot -I spec -I host -I given -I host/import -o spec/types.d.cmo spec/types.ml
-ocamlc.opt -c -g -bin-annot -I spec -I host -I given -I host/import -o spec/values.d.cmo spec/values.ml
-ocamlc.opt -c -g -bin-annot -I spec -I host -I given -I host/import -o spec/i64.d.cmo spec/i64.ml
-ocamlc.opt -c -g -bin-annot -I spec -I host -I given -I host/import -o spec/float.d.cmo spec/float.ml
-ocamlc.opt -c -g -bin-annot -I spec -I host -I given -I host/import -o spec/int.d.cmo spec/int.ml
-ocamlc.opt -c -g -bin-annot -I spec -I host -I given -I host/import -o spec/numeric_error.d.cmo spec/numeric_error.ml
-ocamlc.opt -c -bin-annot -I spec -I host -I given -I host/import -o spec/eval_numeric.cmi spec/eval_numeric.mli
-ocamlc.opt -c -bin-annot -I spec -I host -I given -I host/import -o spec/i64_convert.cmi spec/i64_convert.mli
-ocamlc.opt -c -g -bin-annot -I spec -I host -I given -I host/import -o spec/eval.d.cmo spec/eval.ml
-+ ocamlc.opt -c -g -bin-annot -I spec -I host -I given -I host/import -o spec/eval.d.cmo spec/eval.ml
-File "spec/eval.ml", line 488, characters 56-58:
-Warning 20: this argument will not be used by the function.
-File "spec/eval.ml", line 488, characters 59-63:
-Warning 20: this argument will not be used by the function.
-File "spec/eval.ml", line 492, characters 22-24:
-Warning 20: this argument will not be used by the function.
-File "spec/eval.ml", line 492, characters 25-34:
-Warning 20: this argument will not be used by the function.
-=======
-ocamlc.opt -c -g -bin-annot -I spec -I host -I given -I host/import -o spec/kernel.d.cmo spec/kernel.ml
-ocamlc.opt -c -g -bin-annot -I given -I spec -I host -I host/import -o given/lib.d.cmo given/lib.ml
-ocamlc.opt -c -g -bin-annot -I given -I spec -I host -I host/import -o given/source.d.cmo given/source.ml
-ocamlc.opt -c -g -bin-annot -I spec -I host -I given -I host/import -o spec/types.d.cmo spec/types.ml
-ocamlc.opt -c -g -bin-annot -I spec -I host -I given -I host/import -o spec/i64.d.cmo spec/i64.ml
-ocamlc.opt -c -g -bin-annot -I spec -I host -I given -I host/import -o spec/memory.d.cmo spec/memory.ml
-ocamlc.opt -c -g -bin-annot -I spec -I host -I given -I host/import -o spec/float.d.cmo spec/float.ml
-ocamlc.opt -c -g -bin-annot -I spec -I host -I given -I host/import -o spec/int.d.cmo spec/int.ml
-ocamlc.opt -c -g -bin-annot -I spec -I host -I given -I host/import -o spec/numerics.d.cmo spec/numerics.ml
-ocamlc.opt -c -g -bin-annot -I spec -I host -I given -I host/import -o spec/values.d.cmo spec/values.ml
-ocamlc.opt -c -bin-annot -I spec -I host -I given -I host/import -o spec/arithmetic.cmi spec/arithmetic.mli
-ocamlc.opt -c -g -bin-annot -I spec -I host -I given -I host/import -o spec/eval.d.cmo spec/eval.ml
->>>>>>> 2c096801
-ocamlc.opt -c -g -bin-annot -I spec -I host -I given -I host/import -o spec/instance.d.cmo spec/instance.ml
-ocamlc.opt -c -bin-annot -I spec -I host -I given -I host/import -o spec/f32_convert.cmi spec/f32_convert.mli
-ocamlc.opt -c -bin-annot -I spec -I host -I given -I host/import -o spec/f64_convert.cmi spec/f64_convert.mli
-ocamlc.opt -c -bin-annot -I spec -I host -I given -I host/import -o spec/i32_convert.cmi spec/i32_convert.mli
-<<<<<<< HEAD
-ocamlc.opt -c -g -bin-annot -I spec -I host -I given -I host/import -o spec/error.d.cmo spec/error.ml
-ocamlc.opt -c -g -bin-annot -I spec -I host -I given -I host/import -o spec/eval_numeric.d.cmo spec/eval_numeric.ml
-ocamlc.opt -c -g -bin-annot -I spec -I host -I given -I host/import -o spec/i64_convert.d.cmo spec/i64_convert.ml
-=======
-ocamlc.opt -c -bin-annot -I spec -I host -I given -I host/import -o spec/i64_convert.cmi spec/i64_convert.mli
-ocamlc.opt -c -g -bin-annot -I spec -I host -I given -I host/import -o spec/arithmetic.d.cmo spec/arithmetic.ml
-ocamlc.opt -c -g -bin-annot -I spec -I host -I given -I host/import -o spec/error.d.cmo spec/error.ml
->>>>>>> 2c096801
-ocamlc.opt -c -g -bin-annot -I spec -I host -I given -I host/import -o spec/table.d.cmo spec/table.ml
-ocamlc.opt -c -g -bin-annot -I spec -I host -I given -I host/import -o spec/f32_convert.d.cmo spec/f32_convert.ml
-ocamlc.opt -c -g -bin-annot -I spec -I host -I given -I host/import -o spec/f64_convert.d.cmo spec/f64_convert.ml
-ocamlc.opt -c -g -bin-annot -I spec -I host -I given -I host/import -o spec/i32_convert.d.cmo spec/i32_convert.ml
-<<<<<<< HEAD
-ocamlc.opt -c -bin-annot -I spec -I host -I given -I host/import -o spec/operators.cmo spec/operators.ml
-=======
-ocamlc.opt -c -g -bin-annot -I spec -I host -I given -I host/import -o spec/i64_convert.d.cmo spec/i64_convert.ml
->>>>>>> 2c096801
+ocamlc.opt -c -g -bin-annot -I spec -I given -I host -I host/import -o spec/types.d.cmo spec/types.ml
+ocamlc.opt -c -g -bin-annot -I spec -I given -I host -I host/import -o spec/values.d.cmo spec/values.ml
+ocamlc.opt -c -g -bin-annot -I spec -I given -I host -I host/import -o spec/i64.d.cmo spec/i64.ml
+ocamlc.opt -c -g -bin-annot -I spec -I given -I host -I host/import -o spec/float.d.cmo spec/float.ml
+ocamlc.opt -c -g -bin-annot -I spec -I given -I host -I host/import -o spec/int.d.cmo spec/int.ml
+ocamlc.opt -c -g -bin-annot -I spec -I given -I host -I host/import -o spec/numeric_error.d.cmo spec/numeric_error.ml
+ocamlc.opt -c -bin-annot -I spec -I given -I host -I host/import -o spec/eval_numeric.cmi spec/eval_numeric.mli
+ocamlc.opt -c -bin-annot -I spec -I given -I host -I host/import -o spec/i64_convert.cmi spec/i64_convert.mli
+ocamlc.opt -c -g -bin-annot -I spec -I given -I host -I host/import -o spec/eval.d.cmo spec/eval.ml
+ocamlc.opt -c -g -bin-annot -I spec -I given -I host -I host/import -o spec/instance.d.cmo spec/instance.ml
+ocamlc.opt -c -bin-annot -I spec -I given -I host -I host/import -o spec/f32_convert.cmi spec/f32_convert.mli
+ocamlc.opt -c -bin-annot -I spec -I given -I host -I host/import -o spec/f64_convert.cmi spec/f64_convert.mli
+ocamlc.opt -c -bin-annot -I spec -I given -I host -I host/import -o spec/i32_convert.cmi spec/i32_convert.mli
+ocamlc.opt -c -g -bin-annot -I spec -I given -I host -I host/import -o spec/error.d.cmo spec/error.ml
+ocamlc.opt -c -g -bin-annot -I spec -I given -I host -I host/import -o spec/eval_numeric.d.cmo spec/eval_numeric.ml
+ocamlc.opt -c -g -bin-annot -I spec -I given -I host -I host/import -o spec/i64_convert.d.cmo spec/i64_convert.ml
+ocamlc.opt -c -g -bin-annot -I spec -I given -I host -I host/import -o spec/table.d.cmo spec/table.ml
+ocamlc.opt -c -g -bin-annot -I spec -I given -I host -I host/import -o spec/f32_convert.d.cmo spec/f32_convert.ml
+ocamlc.opt -c -g -bin-annot -I spec -I given -I host -I host/import -o spec/f64_convert.d.cmo spec/f64_convert.ml
+ocamlc.opt -c -g -bin-annot -I spec -I given -I host -I host/import -o spec/i32_convert.d.cmo spec/i32_convert.ml
+ocamlc.opt -c -bin-annot -I spec -I given -I host -I host/import -o spec/operators.cmo spec/operators.ml
 ocamlyacc host/parser.mly
++ ocamlyacc host/parser.mly
+1 reduce/reduce conflict.
 ocamlc.opt -c -bin-annot -I host -I spec -I given -I host/import -o host/parser.cmi host/parser.mli
 ocamlc.opt -c -bin-annot -I host -I spec -I given -I host/import -o host/lexer.cmi host/lexer.mli
 ocamlc.opt -c -g -bin-annot -I host -I spec -I given -I host/import -o host/arrange.d.cmo host/arrange.ml
-ocamlc.opt -c -g -bin-annot -I spec -I host -I given -I host/import -o spec/check.d.cmo spec/check.ml
-ocamlc.opt -c -g -bin-annot -I spec -I host -I given -I host/import -o spec/decode.d.cmo spec/decode.ml
-<<<<<<< HEAD
-ocamlc.opt -c -g -bin-annot -I host -I spec -I given -I host/import -o host/parse.d.cmo host/parse.ml
-ocamlc.opt -c -g -bin-annot -I host -I spec -I given -I host/import -o host/script.d.cmo host/script.ml
-+ ocamlc.opt -c -g -bin-annot -I host -I spec -I given -I host/import -o host/script.d.cmo host/script.ml
-File "host/script.ml", line 16, characters 36-50:
-Error: Unbound module Kernel
-Command exited with code 2.
-=======
-ocamlc.opt -c -g -bin-annot -I spec -I host -I given -I host/import -o spec/desugar.d.cmo spec/desugar.ml
+ocamlc.opt -c -g -bin-annot -I spec -I given -I host -I host/import -o spec/check.d.cmo spec/check.ml
+ocamlc.opt -c -g -bin-annot -I spec -I given -I host -I host/import -o spec/decode.d.cmo spec/decode.ml
++ ocamlc.opt -c -g -bin-annot -I spec -I given -I host -I host/import -o spec/decode.d.cmo spec/decode.ml
+File "spec/decode.ml", line 645, characters 2-31:
+Warning 5: this function application is partial,
+maybe some arguments are missing.
+File "spec/decode.ml", line 644, characters 6-8:
+Warning 26: unused variable id.
 ocamlc.opt -c -g -bin-annot -I host -I spec -I given -I host/import -o host/parse.d.cmo host/parse.ml
 ocamlc.opt -c -g -bin-annot -I host -I spec -I given -I host/import -o host/script.d.cmo host/script.ml
 ocamlc.opt -c -g -bin-annot -I host -I spec -I given -I host/import -o host/sexpr.d.cmo host/sexpr.ml
+ocamlc.opt -c -g -bin-annot -I spec -I given -I host -I host/import -o spec/operators.d.cmo spec/operators.ml
 ocamllex.opt -q host/lexer.mll
 ocamlc.opt -c -g -bin-annot -I host -I spec -I given -I host/import -o host/lexer.d.cmo host/lexer.ml
 ocamlc.opt -c -g -bin-annot -I host -I spec -I given -I host/import -o host/parser.d.cmo host/parser.ml
 ocamlc.opt -c -g -bin-annot -I host -I spec -I given -I host/import -o host/print.d.cmo host/print.ml
-ocamlc.opt str.cma bigarray.cma -g given/lib.d.cmo given/source.d.cmo spec/float.d.cmo spec/f32.d.cmo spec/f64.d.cmo spec/numerics.d.cmo spec/int.d.cmo spec/i32.d.cmo spec/i64.d.cmo spec/types.d.cmo spec/values.d.cmo spec/memory.d.cmo spec/kernel.d.cmo spec/ast.d.cmo host/encode.d.cmo host/flags.d.cmo spec/error.d.cmo spec/table.d.cmo spec/instance.d.cmo host/import.d.cmo spec/i32_convert.d.cmo spec/f32_convert.d.cmo spec/i64_convert.d.cmo spec/f64_convert.d.cmo spec/arithmetic.d.cmo spec/eval.d.cmo host/import/env.d.cmo host/print.d.cmo host/import/spectest.d.cmo host/sexpr.d.cmo host/arrange.d.cmo spec/check.d.cmo spec/decode.d.cmo spec/desugar.d.cmo host/script.d.cmo host/parser.d.cmo host/lexer.d.cmo host/parse.d.cmo host/run.d.cmo host/main.d.cmo -o %NAME%
->>>>>>> 2c096801
+ocamlc.opt str.cma bigarray.cma -g given/lib.d.cmo given/source.d.cmo spec/float.d.cmo spec/f32.d.cmo spec/f64.d.cmo spec/numeric_error.d.cmo spec/int.d.cmo spec/i32.d.cmo spec/i64.d.cmo spec/types.d.cmo spec/values.d.cmo spec/memory.d.cmo spec/ast.d.cmo host/encode.d.cmo host/flags.d.cmo spec/error.d.cmo spec/table.d.cmo spec/instance.d.cmo host/import.d.cmo spec/i32_convert.d.cmo spec/f32_convert.d.cmo spec/i64_convert.d.cmo spec/f64_convert.d.cmo spec/eval_numeric.d.cmo spec/eval.d.cmo host/import/env.d.cmo host/print.d.cmo host/import/spectest.d.cmo host/sexpr.d.cmo host/arrange.d.cmo spec/check.d.cmo spec/operators.d.cmo spec/decode.d.cmo host/script.d.cmo host/parser.d.cmo host/lexer.d.cmo host/parse.d.cmo host/run.d.cmo host/main.d.cmo -o %NAME%