--- conflicted
+++ resolved
@@ -271,27 +271,15 @@
 and check_literal c et l =
   check_type (Some (type_value l.it)) et l.at
 
-<<<<<<< HEAD
-and check_load c et memop e1 at =
+and check_load c et memop mem_size e1 at =
   ignore (memory c (0 @@ at));
-  check_memop memop at;
-  check_expr c (some Int32Type) e1;
-  check_type (Some memop.ty) et at
-
-and check_store c et memop e1 e2 at =
-  ignore (memory c (0 @@ at));
-  check_memop memop at;
-=======
-and check_load c et memop mem_size e1 at =
-  ignore (memory c at);
   check_memop memop mem_size at;
   check_expr c (some Int32Type) e1;
   check_type (Some memop.ty) et at
 
 and check_store c et memop mem_size e1 e2 at =
-  ignore (memory c at);
+  ignore (memory c (0 @@ at));
   check_memop memop mem_size at;
->>>>>>> 90834931
   check_expr c (some Int32Type) e1;
   check_expr c (some memop.ty) e2;
   check_type None et at
